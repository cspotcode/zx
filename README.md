# 🐚 zx

```js
#!/usr/bin/env zx

await $`cat package.json | grep name`

let branch = await $`git branch --show-current`
await $`dep deploy --branch=${branch}`

await Promise.all([
  $`sleep 1; echo 1`,
  $`sleep 2; echo 2`,
  $`sleep 3; echo 3`,
])

let name = 'foo bar'
await $`mkdir /tmp/${name}`
```

Bash is great, but when it comes to writing scripts, 
people usually choose a more convenient programming language.
JavaScript is a perfect choice, but standard Node.js library 
requires additional hassle before using. The `zx` package provides
useful wrappers around `child_process`, escapes arguments and
gives sensible defaults.

## Install

```bash
npm i -g zx
```

## Documentation

Write your scripts in a file with `.mjs` extension in order to 
be able to use `await` on top level. If you prefer the `.js` extension,
wrap your scripts in something like `void async function () {...}()`.

Add the following shebang to the beginning of your `zx` scripts:
```bash
#!/usr/bin/env zx
```

Now you will be able to run your script like so:
```bash
chmod +x ./script.mjs
./script.mjs
```

Or via the `zx` executable:

```bash
zx ./script.mjs
```

When using `zx` via the executable or a shebang, all of the functions
(`$`, `cd`, `fetch`, etc) are available straight away without any imports.

### ``$`command` ``

Executes a given string using the `exec` function from the
`child_process` package and returns `Promise<ProcessOutput>`.

```js
let count = parseInt(await $`ls -1 | wc -l`)
console.log(`Files count: ${count}`)
```

For example, to upload files in parallel:

```js
let hosts = [...]
await Promise.all(hosts.map(host =>
  $`rsync -azP ./src ${host}:/var/www`  
))
```

If the executed program returns a non-zero exit code,
`ProcessOutput` will be thrown.

```js
try {
  await $`exit 1`
} catch (p) {
  console.log(`Exit code: ${p.exitCode}`)
  console.log(`Error: ${p.stderr}`)
}
```

### `ProcessOutput`

```ts
class ProcessOutput {
  readonly exitCode: number
  readonly stdout: string
  readonly stderr: string
  toString(): string
}
```

### `cd()`

Changes the current working directory.

```js
cd('/tmp')
await $`pwd` // outputs /tmp
```

### `fetch()`

A wrapper around the [node-fetch](https://www.npmjs.com/package/node-fetch) package.

```js
let resp = await fetch('http://wttr.in')
if (resp.ok) {
  console.log(await resp.text())
}
```

### `question()`

A wrapper around the [readline](https://nodejs.org/api/readline.html) package.

```ts
type QuestionOptions = { choices: string[] }

function question(query?: string, options?: QuestionOptions): Promise<string>
```

Usage:

```js
let username = await question('What is your username? ')
let token = await question('Choose env variable: ', {
  choices: Object.keys(process.env)
})
```

<<<<<<< HEAD
=======
### `sleep()`

This is a wrapper around setTimeout.

```ts
function sleep(ms: number): Promise<void>
```

Usage:

```js
await sleep(1000)
```

>>>>>>> 4fdd786a
### `chalk` package

The [chalk](https://www.npmjs.com/package/chalk) package is available without 
importing inside scripts.

```js
console.log(chalk.blue('Hello world!'))
```

### `fs` package

The [fs](https://nodejs.org/api/fs.html) package is available without importing 
inside scripts. It is asyncronous by default.

```js
let content = await fs.readFile('./package.json')
```

### `os` package

The [os](https://nodejs.org/api/os.html) package is available without importing
inside scripts.

```js
await $`cd ${os.homedir()} && mkdir example`
```

### `$.shell`

Specifies what shell is used. Default is `which bash`.

```js
$.shell = '/usr/bin/bash'
```

### `$.prefix`

Specifies the command what will be prefixed to all commands run.

Default is `set -euo pipefail;`.

### `$.quote`

Specifies a function what will be used for escaping special characters during 
command substitution.

Default is the [shq](https://www.npmjs.com/package/shq)  package.

### `$.verbose`

Specifies verbosity. Default is `true`.

Verbose mode prints all executed commands along with their outputs.
The is the same as using `set -x` in Bash.

### `__filename` & `__dirname`

In [ESM](https://nodejs.org/api/esm.html) modules, Node.js does not provide
`__filename` and `__dirname` globals. As such globals are really handy in scripts,
<<<<<<< HEAD
`zx` provides these for use in `.mjs` files (when using the `zx` executable).
=======
`zx` provides such globals, so they can be used in `.mjs` files (via using `zx`
binary).
>>>>>>> 4fdd786a

### Importing from other scripts

It is possible to make use of `$` and other functions via explicit imports:

```js
#!/usr/bin/env node
import {$} from 'zx'
await $`date`
```

### Passing env variables

```js
process.env.FOO = 'bar'
await $`echo $FOO`
```

### Executing remote scripts

If the argument to the `zx` executable starts with `https://`, the file will be downloaded and executed.

```bash
zx https://medv.io/example-script.mjs
```

## License

[Apache-2.0](LICENSE)

Disclaimer: _This is not an officially supported Google product._<|MERGE_RESOLUTION|>--- conflicted
+++ resolved
@@ -138,11 +138,9 @@
 })
 ```
 
-<<<<<<< HEAD
-=======
 ### `sleep()`
 
-This is a wrapper around setTimeout.
+A wrapper around the `setTimeout` function.
 
 ```ts
 function sleep(ms: number): Promise<void>
@@ -154,7 +152,6 @@
 await sleep(1000)
 ```
 
->>>>>>> 4fdd786a
 ### `chalk` package
 
 The [chalk](https://www.npmjs.com/package/chalk) package is available without 
@@ -214,12 +211,7 @@
 
 In [ESM](https://nodejs.org/api/esm.html) modules, Node.js does not provide
 `__filename` and `__dirname` globals. As such globals are really handy in scripts,
-<<<<<<< HEAD
 `zx` provides these for use in `.mjs` files (when using the `zx` executable).
-=======
-`zx` provides such globals, so they can be used in `.mjs` files (via using `zx`
-binary).
->>>>>>> 4fdd786a
 
 ### Importing from other scripts
 
