{
<<<<<<< HEAD
  "name": "@cspotcode/zx",
  "version": "5.0.3",
  "description": "A tool for writing better scripts.",
  "main": "index.js",
  "types": "index.d.ts",
  "exports": {
    ".": {
      "import": "./import.mjs",
      "require": "./index.js"
    },
    "./globals": "./globals.js"
=======
  "name": "zx",
  "version": "6.1.0",
  "description": "A tool for writing better scripts.",
  "main": "src/index.mjs",
  "types": "src/index.d.ts",
  "exports": {
    ".": "./src/index.mjs",
    "./globals": "./src/globals.mjs",
    "./experimental": "./src/experimental.mjs",
    "./cli": "./zx.mjs",
    "./package.json": "./package.json"
>>>>>>> 6ba23455
  },
  "bin": {
    "zx": "zx.mjs"
  },
  "engines": {
    "node": ">= 16.0.0"
  },
  "scripts": {
<<<<<<< HEAD
    "build": "esbuild --bundle --platform=node --sourcemap --outfile=index.js index.mjs && api-extractor run",
    "test": "node zx.mjs test.mjs"
=======
    "test:cov": "c8 --reporter=html npm run test",
    "test": "node zx.mjs test/full.test.mjs",
    "test:zx": "npm run test zx",
    "test:index": "npm run test index"
>>>>>>> 6ba23455
  },
  "dependencies": {
    "@types/fs-extra": "^9.0.13",
    "@types/minimist": "^1.2.2",
    "@types/node": "^17.0",
<<<<<<< HEAD
    "globby": "^13.1.1"
  },
  "devDependencies": {
    "@microsoft/api-extractor": "^7.19.4",
    "chalk": "^5.0.0",
    "esbuild": "^0.14.21",
    "fs-extra": "^10.0.0",
    "minimist": "^1.2.5",
    "node-fetch": "^3.2.0",
=======
    "@types/which": "^2.0.1",
    "chalk": "^5.0.1",
    "fs-extra": "^10.1.0",
    "globby": "^13.1.1",
    "minimist": "^1.2.6",
    "node-fetch": "^3.2.3",
>>>>>>> 6ba23455
    "ps-tree": "^1.2.0",
    "which": "^2.0.2",
    "yaml": "^2.0.1"
  },
  "devDependencies": {
    "c8": "^7.11.2"
  },
  "files": [
    "src",
    "*.mjs",
    "!index.mjs",
    "*.js",
    "*.js.map",
    "*.d.ts",
    "!index-src.d.ts"
  ],
  "homepage": "https://github.com/cspotcode/zx#readme",
  "repository": {
    "type": "git",
    "url": "git://github.com/cspotcode/zx.git"
  },
  "author": "Anton Medvedev <anton@medv.io>",
  "license": "Apache-2.0",
  "volta": {
    "node": "17.4.0",
    "npm": "8.4.1"
  }
}<|MERGE_RESOLUTION|>--- conflicted
+++ resolved
@@ -1,29 +1,18 @@
 {
-<<<<<<< HEAD
   "name": "@cspotcode/zx",
   "version": "5.0.3",
   "description": "A tool for writing better scripts.",
-  "main": "index.js",
-  "types": "index.d.ts",
+  "main": "src/index.mjs",
+  "types": "src/index.d.ts",
   "exports": {
     ".": {
       "import": "./import.mjs",
       "require": "./index.js"
     },
-    "./globals": "./globals.js"
-=======
-  "name": "zx",
-  "version": "6.1.0",
-  "description": "A tool for writing better scripts.",
-  "main": "src/index.mjs",
-  "types": "src/index.d.ts",
-  "exports": {
-    ".": "./src/index.mjs",
-    "./globals": "./src/globals.mjs",
+    "./globals": "./src/globals.js",
     "./experimental": "./src/experimental.mjs",
     "./cli": "./zx.mjs",
     "./package.json": "./package.json"
->>>>>>> 6ba23455
   },
   "bin": {
     "zx": "zx.mjs"
@@ -32,44 +21,30 @@
     "node": ">= 16.0.0"
   },
   "scripts": {
-<<<<<<< HEAD
     "build": "esbuild --bundle --platform=node --sourcemap --outfile=index.js index.mjs && api-extractor run",
-    "test": "node zx.mjs test.mjs"
-=======
+    "test": "node zx.mjs test/full.test.mjs",
     "test:cov": "c8 --reporter=html npm run test",
-    "test": "node zx.mjs test/full.test.mjs",
     "test:zx": "npm run test zx",
     "test:index": "npm run test index"
->>>>>>> 6ba23455
   },
   "dependencies": {
     "@types/fs-extra": "^9.0.13",
     "@types/minimist": "^1.2.2",
     "@types/node": "^17.0",
-<<<<<<< HEAD
+    "@types/which": "^2.0.1",
     "globby": "^13.1.1"
   },
   "devDependencies": {
     "@microsoft/api-extractor": "^7.19.4",
-    "chalk": "^5.0.0",
+    "c8": "^7.11.2",
+    "chalk": "^5.0.1",
     "esbuild": "^0.14.21",
-    "fs-extra": "^10.0.0",
-    "minimist": "^1.2.5",
-    "node-fetch": "^3.2.0",
-=======
-    "@types/which": "^2.0.1",
-    "chalk": "^5.0.1",
     "fs-extra": "^10.1.0",
-    "globby": "^13.1.1",
     "minimist": "^1.2.6",
     "node-fetch": "^3.2.3",
->>>>>>> 6ba23455
     "ps-tree": "^1.2.0",
     "which": "^2.0.2",
     "yaml": "^2.0.1"
-  },
-  "devDependencies": {
-    "c8": "^7.11.2"
   },
   "files": [
     "src",
