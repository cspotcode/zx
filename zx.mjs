#!/usr/bin/env node

// Copyright 2021 Google LLC
// 
// Licensed under the Apache License, Version 2.0 (the "License");
// you may not use this file except in compliance with the License.
// You may obtain a copy of the License at
// 
//     https://www.apache.org/licenses/LICENSE-2.0
// 
// Unless required by applicable law or agreed to in writing, software
// distributed under the License is distributed on an "AS IS" BASIS,
// WITHOUT WARRANTIES OR CONDITIONS OF ANY KIND, either express or implied.
// See the License for the specific language governing permissions and
// limitations under the License.

import fs from 'fs-extra'
<<<<<<< HEAD
import {createRequire} from 'module'
import url from 'url'
import {$, fetch, ProcessOutput, argv} from './import.mjs'

import './globals.js'
=======
import {createRequire} from 'node:module'
import {tmpdir} from 'node:os'
import {basename, dirname, extname, join, resolve} from 'node:path'
import url from 'node:url'

import {$, argv, fetch, ProcessOutput, registerGlobals} from './src/index.mjs'
>>>>>>> 6ba23455

await async function main() {
  registerGlobals()
  $.verbose = !argv.quiet
  if (typeof argv.shell === 'string') {
    $.shell = argv.shell
  }
  if (typeof argv.prefix === 'string') {
    $.prefix = argv.prefix
  }
  if (argv.experimental) {
    Object.assign(global, await import('./src/experimental.mjs'))
  }
  try {
    if (['--version', '-v', '-V'].includes(process.argv[2])) {
      console.log(createRequire(import.meta.url)('./package.json').version)
      return process.exitCode = 0
    }
    let firstArg = process.argv.slice(2).find(a => !a.startsWith('--'))
    if (typeof firstArg === 'undefined' || firstArg === '-') {
      let ok = await scriptFromStdin()
      if (!ok) {
        printUsage()
        return process.exitCode = 2
      }
    } else if (firstArg.startsWith('http://') || firstArg.startsWith('https://')) {
      await scriptFromHttp(firstArg)
    } else {
      let filepath
      if (firstArg.startsWith('/')) {
        filepath = firstArg
      } else if (firstArg.startsWith('file:///')) {
        filepath = url.fileURLToPath(firstArg)
      } else {
        filepath = resolve(firstArg)
      }
      await importPath(filepath)
    }
  } catch (p) {
    if (p instanceof ProcessOutput) {
      console.error('Error: ' + p.message)
      return process.exitCode = 1
    } else {
      throw p
    }
  }
}()

async function scriptFromStdin() {
  let script = ''
  if (!process.stdin.isTTY) {
    process.stdin.setEncoding('utf8')
    for await (const chunk of process.stdin) {
      script += chunk
    }

    if (script.length > 0) {
      let filepath = join(
        tmpdir(),
        Math.random().toString(36).substr(2) + '.mjs'
      )
      await fs.mkdtemp(filepath)
      await writeAndImport(script, filepath, join(process.cwd(), 'stdin.mjs'))
      return true
    }
  }
  return false
}

async function scriptFromHttp(remote) {
  let res = await fetch(remote)
  if (!res.ok) {
    console.error(`Error: Can't get ${remote}`)
    process.exit(1)
  }
  let script = await res.text()
  let filename = new URL(remote).pathname
  let filepath = join(tmpdir(), basename(filename))
  await fs.mkdtemp(filepath)
  await writeAndImport(script, filepath, join(process.cwd(), basename(filename)))
}

async function writeAndImport(script, filepath, origin = filepath) {
  await fs.writeFile(filepath, script)
  let wait = importPath(filepath, origin)
  await fs.rm(filepath)
  await wait
}

async function importPath(filepath, origin = filepath) {
  let ext = extname(filepath)

  if (ext === '') {
    let tmpFilename = fs.existsSync(`${filepath}.mjs`) ?
      `${basename(filepath)}-${Math.random().toString(36).substr(2)}.mjs` :
      `${basename(filepath)}.mjs`

    return await writeAndImport(
      await fs.readFile(filepath),
      join(dirname(filepath), tmpFilename),
      origin,
    )
  }
  if (ext === '.md') {
    return await writeAndImport(
      transformMarkdown((await fs.readFile(filepath)).toString()),
      join(dirname(filepath), basename(filepath) + '.mjs'),
      origin,
    )
  }
  let __filename = resolve(origin)
  let __dirname = dirname(__filename)
  let require = createRequire(origin)
  Object.assign(global, {__filename, __dirname, require})
  await import(url.pathToFileURL(filepath))
}

function transformMarkdown(source) {
  let output = []
  let state = 'root'
  let prevLineIsEmpty = true
  for (let line of source.split('\n')) {
    switch (state) {
      case 'root':
        if (/^( {4}|\t)/.test(line) && prevLineIsEmpty) {
          output.push(line)
          state = 'tab'
        } else if (/^```(js|javascript)$/.test(line)) {
          output.push('')
          state = 'js'
        } else if (/^```(sh|bash)$/.test(line)) {
          output.push('await $`')
          state = 'bash'
        } else if (/^```.*$/.test(line)) {
          output.push('')
          state = 'other'
        } else {
          prevLineIsEmpty = line === ''
          output.push('// ' + line)
        }
        break
      case 'tab':
        if (/^( +|\t)/.test(line)) {
          output.push(line)
        } else if (line === '') {
          output.push('')
        } else {
          output.push('// ' + line)
          state = 'root'
        }
        break
      case 'js':
        if (/^```$/.test(line)) {
          output.push('')
          state = 'root'
        } else {
          output.push(line)
        }
        break
      case 'bash':
        if (/^```$/.test(line)) {
          output.push('`')
          state = 'root'
        } else {
          output.push(line)
        }
        break
      case 'other':
        if (/^```$/.test(line)) {
          output.push('')
          state = 'root'
        } else {
          output.push('// ' + line)
        }
        break
    }
  }
  return output.join('\n')
}

function printUsage() {
  console.log(`
 ${chalk.bgGreenBright.black(' ZX ')}

 Usage:
   zx [options] <script>

 Options:
   --quiet            : don't echo commands
   --shell=<path>     : custom shell binary
   --prefix=<command> : prefix all commands
   --experimental     : enable new api proposals
   --version, -v      : print current zx version
`)
}<|MERGE_RESOLUTION|>--- conflicted
+++ resolved
@@ -15,20 +15,13 @@
 // limitations under the License.
 
 import fs from 'fs-extra'
-<<<<<<< HEAD
-import {createRequire} from 'module'
-import url from 'url'
-import {$, fetch, ProcessOutput, argv} from './import.mjs'
-
-import './globals.js'
-=======
 import {createRequire} from 'node:module'
 import {tmpdir} from 'node:os'
 import {basename, dirname, extname, join, resolve} from 'node:path'
 import url from 'node:url'
-
-import {$, argv, fetch, ProcessOutput, registerGlobals} from './src/index.mjs'
->>>>>>> 6ba23455
+import {$, argv, fetch, ProcessOutput, registerGlobals} from './import.mjs'
+
+import './globals.js'
 
 await async function main() {
   registerGlobals()
